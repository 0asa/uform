requirements.txt
dist/
test
build/
package-lock.json
*.egg-info
__pycache__
.build
.swiftpm
.hf_token

# Tensors & ML Model
*.onnx
*.pt
*.safetensors
<<<<<<< HEAD

# NodeJS
node_modules
node_build
yarn-error.log
=======
*.mlpackage
>>>>>>> 479ae61d
<|MERGE_RESOLUTION|>--- conflicted
+++ resolved
@@ -13,12 +13,9 @@
 *.onnx
 *.pt
 *.safetensors
-<<<<<<< HEAD
+*.mlpackage
 
 # NodeJS
 node_modules
 node_build
-yarn-error.log
-=======
-*.mlpackage
->>>>>>> 479ae61d
+yarn-error.log